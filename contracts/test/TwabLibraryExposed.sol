--- conflicted
+++ resolved
@@ -1,20 +1,12 @@
 // SPDX-License-Identifier: GPL-3.0
 pragma solidity 0.8.6;
-<<<<<<< HEAD
-
-=======
->>>>>>> 1eca407c
 import "../libraries/TwabLib.sol";
 import "../libraries/RingBuffer.sol";
 
 /// @title OverflowSafeComparator library to share comparator functions between contracts
 /// @author PoolTogether Inc.
 contract TwabLibExposed {
-<<<<<<< HEAD
   uint24 public constant MAX_CARDINALITY = 16777215;
-=======
-  uint16 public constant MAX_CARDINALITY = 65535;
->>>>>>> 1eca407c
 
   using TwabLib for ObservationLib.Observation[MAX_CARDINALITY];
 
@@ -59,20 +51,8 @@
     return TwabLib.oldestTwab(account.twabs, account.details);
   }
 
-<<<<<<< HEAD
   function newestTwab() external view returns (uint24 index, ObservationLib.Observation memory twab) {
     return TwabLib.newestTwab(account.twabs, account.details);
-=======
-  /// @notice Records a new TWAB.
-  /// @param _currentBalance Current `amount`.
-  /// @return New TWAB that was recorded.
-  function nextTwab(
-    ObservationLib.Observation memory _currentTwab,
-    uint256 _currentBalance,
-    uint32 _currentTimestamp
-  ) external view returns (ObservationLib.Observation memory) {
-    return TwabLib.nextTwab(_currentTwab, _currentBalance, _currentTimestamp);
->>>>>>> 1eca407c
   }
 
   function getBalanceAt(uint32 _target, uint32 _currentTime) external view returns (uint256) {
